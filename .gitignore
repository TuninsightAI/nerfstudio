# Byte-compiled / optimized / DLL files
__pycache__/
*.py[cod]
*$py.class

# C extensions
*.so
data
# Distribution / packaging
.Python
build/
develop-eggs/
dist/
downloads/
!nerfstudio/scripts/downloads/
eggs/
.eggs/
lib/
lib64/
parts/
sdist/
var/
wheels/
share/python-wheels/
*.egg-info/
.installed.cfg
*.egg
MANIFEST
.idea

data*

# PyInstaller
#  Usually these files are written by a python script from a template
#  before PyInstaller builds the exe, so as to inject date/other infos into it.
*.manifest
*.spec

# Installer logs
pip-log.txt
pip-delete-this-directory.txt

# Unit test / coverage reports
htmlcov/
.tox/
.nox/
.coverage
.coverage.*
.cache
nosetests.xml
coverage.xml
*.cover
*.py,cover
.hypothesis/
.pytest_cache/
cover/

# Translations
*.mo
*.pot

# Django stuff:
*.log
local_settings.py
db.sqlite3
db.sqlite3-journal

# Flask stuff:
instance/
.webassets-cache

# Scrapy stuff:
.scrapy

# Sphinx documentation
docs/_build/

# PyBuilder
.pybuilder/
target/

# Jupyter Notebook
.ipynb_checkpoints

# IPython
profile_default/
ipython_config.py

# pyenv
#   For a library or package, you might want to ignore these files since the code is
#   intended to run in multiple environments; otherwise, check them in:
# .python-version

# pipenv
#   According to pypa/pipenv#598, it is recommended to include Pipfile.lock in version control.
#   However, in case of collaboration, if having platform-specific dependencies or dependencies
#   having no cross-platform support, pipenv may install dependencies that don't work, or not
#   install all needed dependencies.
#Pipfile.lock

# poetry
#   Similar to Pipfile.lock, it is generally recommended to include poetry.lock in version control.
#   This is especially recommended for binary packages to ensure reproducibility, and is more
#   commonly ignored for libraries.
#   https://python-poetry.org/docs/basic-usage/#commit-your-poetrylock-file-to-version-control
#poetry.lock

# pdm
#   Similar to Pipfile.lock, it is generally recommended to include pdm.lock in version control.
#pdm.lock
#   pdm stores project-wide configurations in .pdm.toml, but it is recommended to not include it
#   in version control.
#   https://pdm.fming.dev/#use-with-ide
.pdm.toml

# PEP 582; used by e.g. github.com/David-OConnor/pyflow and github.com/pdm-project/pdm
__pypackages__/

# Celery stuff
celerybeat-schedule
celerybeat.pid

# SageMath parsed files
*.sage.py

# Environments
.env
.envrc
.venv
env/
venv/
ENV/
env.bak/
venv.bak/

# Spyder project settings
.spyderproject
.spyproject

# Rope project settings
.ropeproject

# mkdocs documentation
/site

# mypy
.mypy_cache/
.dmypy.json
dmypy.json

# Pyre type checker
.pyre/

# pytype static type analyzer
.pytype/

# Cython debug symbols
cython_debug/

# PyCharm
#  JetBrains specific template is maintained in a separate JetBrains.gitignore that can
#  be found at https://github.com/github/gitignore/blob/main/Global/JetBrains.gitignore
#  and can be added to the global gitignore or merged into this file.  For a more nuclear
#  option (not recommended) you can uncomment the following to ignore the entire idea folder.
#.idea/

# Experiments and outputs
outputs/
exports/
renders/
# tensorboard log files
events.out.*

# Data
/data

# Misc
old/
temp*
!temporal*
.nfs*
external/
__MACOSX/
node_modules/
bash/
cache/
package-lock.json
camera_paths/
.DS_Store
._.DS_Store
*/**/.DS_Store
*/**/._.DS_Store

<<<<<<< HEAD
# pixi environments
.pixi
/third_party
=======
*.pt
>>>>>>> f0e62130
<|MERGE_RESOLUTION|>--- conflicted
+++ resolved
@@ -191,10 +191,7 @@
 */**/.DS_Store
 */**/._.DS_Store
 
-<<<<<<< HEAD
 # pixi environments
 .pixi
 /third_party
-=======
-*.pt
->>>>>>> f0e62130
+*.pt